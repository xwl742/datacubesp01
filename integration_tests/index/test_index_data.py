--- conflicted
+++ resolved
@@ -283,24 +283,18 @@
     locations = index.datasets.get_locations(dataset.id)
     assert len(locations) == 1
 
-<<<<<<< HEAD
-    was_archived = index.datasets.archive_location(dataset.id, first_uri)
-=======
     # A rough date is ok: 1:01 beforehand just in case someone runs this during daylight savings time conversion :)
     # (any UTC conversion errors will be off by much more than this for PST/AEST)
     before_archival_dt = utc_now() - datetime.timedelta(hours=1, minutes=1)
 
-    was_archived = index.datasets.archive_location(dataset.id, first_file.as_uri())
->>>>>>> 43bd4e12
+    was_archived = index.datasets.archive_location(dataset.id, first_uri)
     assert was_archived
     locations = index.datasets.get_locations(dataset.id)
     assert locations == []
     locations = index.datasets.get_archived_locations(dataset.id)
-<<<<<<< HEAD
+
     assert len(locations) == 1
-    was_restored = index.datasets.restore_location(dataset.id, first_uri)
-=======
-    assert locations == [first_file.as_uri()]
+    assert locations == [first_uri]
 
     # It should return the time archived.
     location_times = index.datasets.get_archived_location_times(dataset.id)
@@ -309,8 +303,7 @@
     assert location == first_file.as_uri()
     assert utc_now() > archived_time > before_archival_dt
 
-    was_restored = index.datasets.restore_location(dataset.id, first_file.as_uri())
->>>>>>> 43bd4e12
+    was_restored = index.datasets.restore_location(dataset.id, first_uri)
     assert was_restored
     locations = index.datasets.get_locations(dataset.id)
     assert len(locations) == 1
@@ -367,17 +360,11 @@
     # Add a second dataset with a different location (to catch lack of joins, filtering etc)
     second_ds_doc = copy.deepcopy(_telemetry_dataset)
     second_ds_doc['id'] = '366f32d8-e1f8-11e6-94b4-185e0f80a5c0'
-<<<<<<< HEAD
     index.datasets.add(Dataset(type_, second_ds_doc, uris=[second_uri], sources={}))
     dataset_ids = [d.id for d in index.datasets.get_datasets_for_location(first_uri)]
     assert dataset_ids == [dataset.id]
-=======
-    index.datasets.add(Dataset(type_, second_ds_doc, uris=[second_file.as_uri()], sources={}))
-    dataset_ids = [d.id for d in index.datasets.get_datasets_for_location(first_file.as_uri())]
-    assert dataset_ids == [dataset.id]
 
 
 def utc_now():
     # utcnow() doesn't include a tzinfo.
-    return datetime.datetime.utcnow().replace(tzinfo=tz.tzutc())
->>>>>>> 43bd4e12
+    return datetime.datetime.utcnow().replace(tzinfo=tz.tzutc())