--- conflicted
+++ resolved
@@ -1,134 +1,131 @@
-#!/usr/bin/env python
-
-#===============================================================================
-# Copyright (c)  2014 Geoscience Australia
-# All rights reserved.
-# 
-# Redistribution and use in source and binary forms, with or without
-# modification, are permitted provided that the following conditions are met:
-#     * Redistributions of source code must retain the above copyright
-#       notice, this list of conditions and the following disclaimer.
-#     * Redistributions in binary form must reproduce the above copyright
-#       notice, this list of conditions and the following disclaimer in the
-#       documentation and/or other materials provided with the distribution.
-#     * Neither Geoscience Australia nor the names of its contributors may be
-#       used to endorse or promote products derived from this software
-#       without specific prior written permission.
-# 
-# THIS SOFTWARE IS PROVIDED BY THE COPYRIGHT HOLDERS AND CONTRIBUTORS "AS IS" AND
-# ANY EXPRESS OR IMPLIED WARRANTIES, INCLUDING, BUT NOT LIMITED TO, THE IMPLIED
-# WARRANTIES OF MERCHANTABILITY AND FITNESS FOR A PARTICULAR PURPOSE ARE
-# DISCLAIMED. IN NO EVENT SHALL THE COPYRIGHT HOLDER OR CONTRIBUTORS BE LIABLE FOR ANY
-# DIRECT, INDIRECT, INCIDENTAL, SPECIAL, EXEMPLARY, OR CONSEQUENTIAL DAMAGES
-# (INCLUDING, BUT NOT LIMITED TO, PROCUREMENT OF SUBSTITUTE GOODS OR SERVICES;
-# LOSS OF USE, DATA, OR PROFITS; OR BUSINESS INTERRUPTION) HOWEVER CAUSED AND
-# ON ANY THEORY OF LIABILITY, WHETHER IN CONTRACT, STRICT LIABILITY, OR TORT
-# (INCLUDING NEGLIGENCE OR OTHERWISE) ARISING IN ANY WAY OUT OF THE USE OF THIS
-# SOFTWARE, EVEN IF ADVISED OF THE POSSIBILITY OF SUCH DAMAGE.
-#===============================================================================
-
-'''
-Created on 12/03/2015
-
-@author: Alex Ip
-'''
-
-import sys
-import os
-import logging
-import argparse
-
-
-from _gdfutils import log_multiline
-
-logger = logging.getLogger(__name__)
-<<<<<<< HEAD
-
-=======
-logger.setLevel(logging.INFO) # Logging level for this module
->>>>>>> 127a9bc4
-
-class CommandLineArgs(object):
-    DEFAULT_ARG_DESCRIPTORS = {'debug': {'short_flag': '-d', 
-                                        'long_flag': '--debug', 
-                                        'default': False, 
-                                        'action': 'store_const', 
-                                        'const': True,
-                                        'help': 'Debug mode flag'
-                                        },
-                              'config_files': {'short_flag': '-C', 
-                                              'long_flag': '--config',
-                                              'default': None,
-                                              'action': 'store',
-                                              'const': None,
-                                              'help': 'Comma-delimited list of configuration files'
-                                    }
-                    }
-    
-    def _parse_args(self, arg_descriptors):
-        """Virtual function to parse command line arguments.
-    
-        Parameters:
-            arg_descriptors: dict keyed by dest variable name containing sub-dicts as follows:
-                'short_flag': '-d', 
-                'long_flag': '--debug', 
-                'default': <Boolean>, 
-                'action': 'store_const', 
-                'const': <Boolean>,
-                'help': <help string>
-                
-        Returns:
-            argparse namespace object
-        """
-        logger.debug('Calling _parse_args()')
-        log_multiline(logger.debug, arg_descriptors, 'arg_descriptors', '\t')
-            
-        _arg_parser = argparse.ArgumentParser(description=os.path.basename(sys.argv[0]))
-        
-        for arg_dest in sorted(arg_descriptors.keys()):
-            arg_descriptor = arg_descriptors[arg_dest]
-            log_multiline(logger.debug, arg_descriptor, 'arg_descriptor for %s' % arg_dest, '\t')
-
-            _arg_parser.add_argument(arg_descriptor['short_flag'],
-                                     arg_descriptor['long_flag'],
-                                     dest=arg_dest,
-                                     default=arg_descriptor['default'],
-                                     action=arg_descriptor['action'],
-                                     const=arg_descriptor['const'],
-                                     help=arg_descriptor['help']
-                                     )
-    
-        args, _unknown_args = _arg_parser.parse_known_args()
-                
-        return args.__dict__
-    
-    def __init__(self, arg_descriptors={}):
-        '''Constructor for class CommandLineArgs
-        
-        Parameters:
-            arg_descriptors: dict keyed by dest variable name containing sub-dicts as follows:
-                'short_flag': '-d', 
-                'long_flag': '--debug', 
-                'default': <Boolean>, 
-                'action': 'store_const', 
-                'const': <Boolean>,
-                'help': <help string>
-        '''
-        log_multiline(logger.debug, arg_descriptors, 'arg_descriptors', '\t')
-#        # Replace defaults with supplied dict
-#        arg_descriptors = arg_descriptors or CommandLineArgs.DEFAULT_ARG_DESCRIPTORS     
-   
-        # Merge defaults with supplied dict (overwriting defaults) 
-        temp_arg_descriptors = CommandLineArgs.DEFAULT_ARG_DESCRIPTORS.copy()
-        temp_arg_descriptors.update(arg_descriptors)
-        arg_descriptors = temp_arg_descriptors
-        log_multiline(logger.debug, arg_descriptors, 'arg_descriptors', '\t')
-        
-        self._arguments = self._parse_args(arg_descriptors)
-        
-        log_multiline(logger.debug, self.__dict__, 'CommandLineArgs.__dict__', '\t')
-        
-    @property
-    def arguments(self):
-        return self._arguments.copy()
-    
+#!/usr/bin/env python
+
+#===============================================================================
+# Copyright (c)  2014 Geoscience Australia
+# All rights reserved.
+# 
+# Redistribution and use in source and binary forms, with or without
+# modification, are permitted provided that the following conditions are met:
+#     * Redistributions of source code must retain the above copyright
+#       notice, this list of conditions and the following disclaimer.
+#     * Redistributions in binary form must reproduce the above copyright
+#       notice, this list of conditions and the following disclaimer in the
+#       documentation and/or other materials provided with the distribution.
+#     * Neither Geoscience Australia nor the names of its contributors may be
+#       used to endorse or promote products derived from this software
+#       without specific prior written permission.
+# 
+# THIS SOFTWARE IS PROVIDED BY THE COPYRIGHT HOLDERS AND CONTRIBUTORS "AS IS" AND
+# ANY EXPRESS OR IMPLIED WARRANTIES, INCLUDING, BUT NOT LIMITED TO, THE IMPLIED
+# WARRANTIES OF MERCHANTABILITY AND FITNESS FOR A PARTICULAR PURPOSE ARE
+# DISCLAIMED. IN NO EVENT SHALL THE COPYRIGHT HOLDER OR CONTRIBUTORS BE LIABLE FOR ANY
+# DIRECT, INDIRECT, INCIDENTAL, SPECIAL, EXEMPLARY, OR CONSEQUENTIAL DAMAGES
+# (INCLUDING, BUT NOT LIMITED TO, PROCUREMENT OF SUBSTITUTE GOODS OR SERVICES;
+# LOSS OF USE, DATA, OR PROFITS; OR BUSINESS INTERRUPTION) HOWEVER CAUSED AND
+# ON ANY THEORY OF LIABILITY, WHETHER IN CONTRACT, STRICT LIABILITY, OR TORT
+# (INCLUDING NEGLIGENCE OR OTHERWISE) ARISING IN ANY WAY OUT OF THE USE OF THIS
+# SOFTWARE, EVEN IF ADVISED OF THE POSSIBILITY OF SUCH DAMAGE.
+#===============================================================================
+
+'''
+Created on 12/03/2015
+
+@author: Alex Ip
+'''
+
+import sys
+import os
+import logging
+import argparse
+
+
+from _gdfutils import log_multiline
+
+logger = logging.getLogger(__name__)
+logger.setLevel(logging.INFO) # Logging level for this module
+
+
+class CommandLineArgs(object):
+    DEFAULT_ARG_DESCRIPTORS = {'debug': {'short_flag': '-d', 
+                                        'long_flag': '--debug', 
+                                        'default': False, 
+                                        'action': 'store_const', 
+                                        'const': True,
+                                        'help': 'Debug mode flag'
+                                        },
+                              'config_files': {'short_flag': '-C', 
+                                              'long_flag': '--config',
+                                              'default': None,
+                                              'action': 'store',
+                                              'const': None,
+                                              'help': 'Comma-delimited list of configuration files'
+                                    }
+                    }
+    
+    def _parse_args(self, arg_descriptors):
+        """Virtual function to parse command line arguments.
+    
+        Parameters:
+            arg_descriptors: dict keyed by dest variable name containing sub-dicts as follows:
+                'short_flag': '-d', 
+                'long_flag': '--debug', 
+                'default': <Boolean>, 
+                'action': 'store_const', 
+                'const': <Boolean>,
+                'help': <help string>
+                
+        Returns:
+            argparse namespace object
+        """
+        logger.debug('Calling _parse_args()')
+        log_multiline(logger.debug, arg_descriptors, 'arg_descriptors', '\t')
+            
+        _arg_parser = argparse.ArgumentParser(description=os.path.basename(sys.argv[0]))
+        
+        for arg_dest in sorted(arg_descriptors.keys()):
+            arg_descriptor = arg_descriptors[arg_dest]
+            log_multiline(logger.debug, arg_descriptor, 'arg_descriptor for %s' % arg_dest, '\t')
+
+            _arg_parser.add_argument(arg_descriptor['short_flag'],
+                                     arg_descriptor['long_flag'],
+                                     dest=arg_dest,
+                                     default=arg_descriptor['default'],
+                                     action=arg_descriptor['action'],
+                                     const=arg_descriptor['const'],
+                                     help=arg_descriptor['help']
+                                     )
+    
+        args, _unknown_args = _arg_parser.parse_known_args()
+                
+        return args.__dict__
+    
+    def __init__(self, arg_descriptors={}):
+        '''Constructor for class CommandLineArgs
+        
+        Parameters:
+            arg_descriptors: dict keyed by dest variable name containing sub-dicts as follows:
+                'short_flag': '-d', 
+                'long_flag': '--debug', 
+                'default': <Boolean>, 
+                'action': 'store_const', 
+                'const': <Boolean>,
+                'help': <help string>
+        '''
+        log_multiline(logger.debug, arg_descriptors, 'arg_descriptors', '\t')
+#        # Replace defaults with supplied dict
+#        arg_descriptors = arg_descriptors or CommandLineArgs.DEFAULT_ARG_DESCRIPTORS     
+   
+        # Merge defaults with supplied dict (overwriting defaults) 
+        temp_arg_descriptors = CommandLineArgs.DEFAULT_ARG_DESCRIPTORS.copy()
+        temp_arg_descriptors.update(arg_descriptors)
+        arg_descriptors = temp_arg_descriptors
+        log_multiline(logger.debug, arg_descriptors, 'arg_descriptors', '\t')
+        
+        self._arguments = self._parse_args(arg_descriptors)
+        
+        log_multiline(logger.debug, self.__dict__, 'CommandLineArgs.__dict__', '\t')
+        
+    @property
+    def arguments(self):
+        return self._arguments.copy()
+    